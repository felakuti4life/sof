SUBDIRS = include

EXTRA_DIST = baytrail.x.in

noinst_LTLIBRARIES = libplatform.la

libplatform_la_SOURCES = \
	platform.c \
	dai.c \
	dma.c \
	clk.c \
	timer.c \
	memory.c

<<<<<<< HEAD
libplatform_a_CFLAGS = \
	$(AM_CFLAGS) \
=======
libplatform_la_CFLAGS = \
>>>>>>> 4e726e62
	$(ARCH_CFLAGS) \
	$(ARCH_INCDIR) \
	$(PLATFORM_INCDIR) \
	$(SOF_INCDIR)<|MERGE_RESOLUTION|>--- conflicted
+++ resolved
@@ -12,12 +12,8 @@
 	timer.c \
 	memory.c
 
-<<<<<<< HEAD
-libplatform_a_CFLAGS = \
+libplatform_la_CFLAGS = \
 	$(AM_CFLAGS) \
-=======
-libplatform_la_CFLAGS = \
->>>>>>> 4e726e62
 	$(ARCH_CFLAGS) \
 	$(ARCH_INCDIR) \
 	$(PLATFORM_INCDIR) \
